--- conflicted
+++ resolved
@@ -169,34 +169,12 @@
                 audio_channel_out[i * STEREO_MULTIPLIER + j] = circ_buf[i][j][read_ptr[i][j][PTR_W-1:0]];
             end
         end
-
-<<<<<<< HEAD
+      
         // buffer_full: any mono channel is full
         buffer_full = 1'b0; // Assume false, then OR with all full flags
         for (int i = 0; i < NUM_AUDIO_CHANNELS; i++) begin
             for (int j = 0; j < STEREO_MULTIPLIER; j++) begin
                 buffer_full |= channel_full[i][j];
-=======
-    // Buffer read logic (for when downstream consumes data)
-    // I.e. controlled by external logic / read_enable
-    always_ff @(posedge sys_clk) begin
-        if (read_enable && buffer_full) begin
-                // Clear only when every channel has at least one free slot
-                bit clear_ok = 1'b1;
-                for (int k = 0; k < NUM_AUDIO_CHANNELS; k++)
-                    if (buffer_count[k] == BUFFER_DEPTH) clear_ok = 1'b0;
-                buffer_full <= !clear_ok;
-        end else if (read_enable) begin
-                for (int i = 0; i < NUM_AUDIO_CHANNELS; i++) begin
-                    if (buffer_count[i] > 0) begin
-                        read_ptr[i] <= ($clog2(BUFFER_DEPTH))'((int'(read_ptr[i]) + 1) % BUFFER_DEPTH);
-                        buffer_count[i] <= buffer_count[i] - 1;
-                        if (buffer_count[i] == 1) begin
-                            channel_buffer_valid[i] <= 1'b0;
-                        end
-                    end
-                end
->>>>>>> 26dda5d1
             end
         end
 
